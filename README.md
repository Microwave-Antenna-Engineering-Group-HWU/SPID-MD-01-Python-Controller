# SPID-MD-01-Python-Controller
This repository provides Python scripts and utilities to control the SPID MD-01 positioner using the SPID ROT2 protocol over three communication methods:
- **LAN (Ethernet)** via TCP/IP
- **USB** as a virtual COM port
- **RS232** serial interface

The MD-01 is a powerful rotor controller for antenna systems, supporting azimuth and elevation movement. This repository enables developers to interface with the controller using Python and the SPID ROT2 protocol for precise position control and status retrieval.

## Features
- **Multi-Mode Communication:**
  - **LAN:** Control the MD-01 over a TCP/IP connection on port 23.
  - **USB:** Communicate with the MD-01 via a virtual COM port.
  - **RS232:** Use a traditional serial connection with customizable baud rates.

- **Control Functions:**
  - Set and retrieve azimuth and elevation positions.
  - Start and stop movement commands.
  - Receive real-time position updates.

- **Protocol:** Fully implements the SPID ROT2 protocol for command and response handling.

## Requirements
- **Hardware:**
  - SPID MD-01 controller
  - Ethernet, USB, or RS232 interface

- **Software:**
  - Python 3.7 or higher
  - Required libraries (listed in `requirements.txt`)

## Installation
1. Clone the repository:
   ```bash
   git clone https://github.com/yourusername/SPID-MD-01-Python-Controller.git
   cd SPID-MD-01-Python-Controller
   ```

## Python Files
- `rot2proG_serial_v2.py`: Control interface for the SPID Elektronik rot2proG antenna rotor controller.
- `rot2proG_serial_v3_gui.py`: Enhanced control interface with additional functionalities.
- `rot2proG_serial_v4.py`: Latest control interface with debugging capabilities.
- `pyQT5_gui.py`: PyQt5-based GUI for controlling the SPID Elektronik rot2proG antenna rotor controller.

## GUI Implementation
The GUI was implemented using PyQt5 and is based on the files `rot2proG_serial_v4.py` and `pyQT5_gui.py`. Below is a screenshot of the GUI:

<<<<<<< HEAD
<p align="center">
  < src="https://github.com/daskals/SPID-MD-01-Python-Controller/blob/main/gui.PNG">
</p>
=======
![image](./gui.png)
>>>>>>> 86fff64a

## References
- For more information on the SPID Rot1Prog and Rot2Prog Protocol, visit [this blog post](https://ryeng.name/blog/3).
- This repository is inspired by and references the work done in [this repo](https://github.com/jaidenfe/rot2proG/tree/master).<|MERGE_RESOLUTION|>--- conflicted
+++ resolved
@@ -44,13 +44,7 @@
 ## GUI Implementation
 The GUI was implemented using PyQt5 and is based on the files `rot2proG_serial_v4.py` and `pyQT5_gui.py`. Below is a screenshot of the GUI:
 
-<<<<<<< HEAD
-<p align="center">
-  < src="https://github.com/daskals/SPID-MD-01-Python-Controller/blob/main/gui.PNG">
-</p>
-=======
-![image](./gui.png)
->>>>>>> 86fff64a
+![GUI Screenshot](./gui.png)
 
 ## References
 - For more information on the SPID Rot1Prog and Rot2Prog Protocol, visit [this blog post](https://ryeng.name/blog/3).
